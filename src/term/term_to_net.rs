use crate::{
  net::{
    INet,
    NodeKind::{self, *},
    Port, ROOT,
  },
  term::{Book, Name, NumCtr, Op, Pattern, Tag, Term},
};
use std::collections::{hash_map::Entry, HashMap};

pub fn book_to_nets(book: &Book) -> (HashMap<String, INet>, Labels) {
  let mut nets = HashMap::new();
  let mut labels = Labels::default();

  let main = book.entrypoint.as_ref().unwrap();

  for def in book.defs.values() {
    for rule in def.rules.iter() {
      let net = term_to_compat_net(&rule.body, &mut labels);

      let name = if def.name == *main { book.hvmc_entrypoint().to_string() } else { def.name.0.to_string() };

      nets.insert(name, net);
    }
  }

  labels.con.finish();
  labels.dup.finish();

  (nets, labels)
}

/// Converts an IC term into an IC net.
pub fn term_to_compat_net(term: &Term, labels: &mut Labels) -> INet {
  let mut state = EncodeTermState {
    inet: Default::default(),
    scope: Default::default(),
    vars: Default::default(),
    global_vars: Default::default(),
    labels,
  };

  let main = state.encode_term(term, ROOT);

  for (decl_port, use_port) in std::mem::take(&mut state.global_vars).into_values() {
    state.inet.link(decl_port, use_port);
  }
  if Some(ROOT) != main {
    state.link_local(ROOT, main);
  }

  state.inet
}

#[derive(Debug)]
struct EncodeTermState<'a> {
  inet: INet,
  scope: HashMap<Name, Vec<usize>>,
  vars: Vec<(Port, Option<Port>)>,
  global_vars: HashMap<Name, (Port, Port)>,
  labels: &'a mut Labels,
}

impl<'a> EncodeTermState<'a> {
  /// Adds a subterm connected to `up` to the `inet`.
  /// `scope` has the current variable scope.
  /// `vars` has the information of which ports the variables are declared and used in.
  /// `global_vars` has the same information for global lambdas. Must be linked outside this function.
  /// Expects variables to be affine, refs to be stored as Refs and all names to be bound.
  fn encode_term(&mut self, term: &Term, up: Port) -> Option<Port> {
<<<<<<< HEAD
    match term {
      // A lambda becomes to a con node. Ports:
      // - 0: points to where the lambda occurs.
      // - 1: points to the lambda variable.
      // - 2: points to the lambda body.
      // core: (var_use bod)
      Term::Lam { tag, nam, bod } => {
        let fun = self.inet.new_node(Con { lab: self.labels.con.generate(tag) });

        self.push_scope(nam, Port(fun, 1));
        let bod = self.encode_term(bod, Port(fun, 2));
        self.pop_scope(nam, Port(fun, 1));
        self.link_local(Port(fun, 2), bod);

        Some(Port(fun, 0))
      }
      // core: (var_use bod)
      Term::Chn { tag, nam, bod } => {
        let fun = self.inet.new_node(Con { lab: self.labels.con.generate(tag) });
        if let Some(nam) = nam {
          self.global_vars.entry(nam.clone()).or_default().0 = Port(fun, 1);
        }
        let bod = self.encode_term(bod, Port(fun, 2));
        self.link_local(Port(fun, 2), bod);
        Some(Port(fun, 0))
      }
      // An application becomes to a con node too. Ports:
      // - 0: points to the function being applied.
      // - 1: points to the function's argument.
      // - 2: points to where the application occurs.
      // core: & fun ~ (arg ret) (fun not necessarily main port)
      Term::App { tag, fun, arg } => {
        let app = self.inet.new_node(Con { lab: self.labels.con.generate(tag) });
=======
    stacker::maybe_grow(1024 * 32, 1024 * 1024, move || {
      match term {
        // A lambda becomes to a con node. Ports:
        // - 0: points to where the lambda occurs.
        // - 1: points to the lambda variable.
        // - 2: points to the lambda body.
        // core: (var_use bod)
        Term::Lam { tag, nam, bod } => {
          let fun = self.inet.new_node(Con { lab: self.labels.con.generate(tag) });

          self.push_scope(nam, Port(fun, 1));
          let bod = self.encode_term(bod, Port(fun, 2));
          self.pop_scope(nam, Port(fun, 1));
          self.link_local(Port(fun, 2), bod);

          Some(Port(fun, 0))
        }
        // core: (var_use bod)
        Term::Chn { tag, nam, bod } => {
          let fun = self.inet.new_node(Con { lab: self.labels.con.generate(tag) });
          self.global_vars.entry(nam.clone()).or_default().0 = Port(fun, 1);
          let bod = self.encode_term(bod, Port(fun, 2));
          self.link_local(Port(fun, 2), bod);
          Some(Port(fun, 0))
        }
        // An application becomes to a con node too. Ports:
        // - 0: points to the function being applied.
        // - 1: points to the function's argument.
        // - 2: points to where the application occurs.
        // core: & fun ~ (arg ret) (fun not necessarily main port)
        Term::App { tag, fun, arg } => {
          let app = self.inet.new_node(Con { lab: self.labels.con.generate(tag) });
>>>>>>> 2e9b3d39

          let fun = self.encode_term(fun, Port(app, 0));
          self.link_local(Port(app, 0), fun);

          let arg = self.encode_term(arg, Port(app, 1));
          self.link_local(Port(app, 1), arg);

          Some(Port(app, 2))
        }
        // core: & cond ~  (zero succ) ret
        Term::Mat { args, rules } => {
          // At this point should be only simple num matches.
          let arg = args.iter().next().unwrap();
          debug_assert!(matches!(rules[0].pats[..], [Pattern::Num(NumCtr::Num(0))]));
          debug_assert!(matches!(rules[1].pats[..], [Pattern::Num(NumCtr::Succ(1, None))]));

          let if_ = self.inet.new_node(Mat);

          let cond = self.encode_term(arg, Port(if_, 0));
          self.link_local(Port(if_, 0), cond);

          let zero = &rules[0].body;
          let succ = &rules[1].body;

          let sel = self.inet.new_node(Con { lab: None });
          self.inet.link(Port(sel, 0), Port(if_, 1));
          let zero = self.encode_term(zero, Port(sel, 1));
          self.link_local(Port(sel, 1), zero);

          let succ = self.encode_term(succ, Port(sel, 2));
          self.link_local(Port(sel, 2), succ);

<<<<<<< HEAD
        Some(Port(if_, 2))
      }
      // A dup becomes a dup node too. Ports for dups of size 2:
      // - 0: points to the value projected.
      // - 1: points to the occurrence of the first variable.
      // - 2: points to the occurrence of the second variable.
      // core: & val ~ {lab fst snd} (val not necessarily main port)
      // Dups with more than 2 variables become a list-like node tree of n-1 nodes.
      // All the nodes of a dup tree have the same label.
      // `@x dup #i {x0 x1 x2 x3}; A` => `({i x0 {i x1 {i x2 x3}}} A)`
      Term::Dup { tag, bnd, val, nxt } => {
        let lab = self.labels.dup.generate(tag).unwrap();
        let (main, aux) = self.make_node_list(Dup { lab }, bnd.len());

        let val = self.encode_term(val, main);
        self.link_local(main, val);

        for (bnd, aux) in bnd.iter().zip(aux.iter()) {
          self.push_scope(bnd, *aux);
        }

        let nxt = self.encode_term(nxt, up);

        for (bnd, aux) in bnd.iter().rev().zip(aux.iter().rev()) {
          self.pop_scope(bnd, *aux);
        }

        nxt
      }
      Term::Var { nam } => {
        // We assume this variable to be valid, bound and correctly scoped.
        // This pass must be done before.
        debug_assert!(
          self.scope.contains_key(nam),
          "Unbound variable {nam}. Expected this check to be already done"
        );
        let var_stack = &self.scope[nam];
        let cur_var = *var_stack.last().unwrap();
        let (declare_port, use_port) = self.vars.get_mut(cur_var).unwrap();
        debug_assert!(use_port.is_none(), "Variable {nam} used more than once");
        self.inet.link(up, *declare_port);
        *use_port = Some(up);
        Some(*declare_port)
      }
      Term::Lnk { nam } => {
        self.global_vars.entry(nam.clone()).or_default().1 = up;
        None
      }
      // core: @def_id
      Term::Ref { nam: def_name } => {
        let node = self.inet.new_node(Ref { def_name: def_name.clone() });
        self.inet.link(Port(node, 1), Port(node, 2));
        self.inet.link(up, Port(node, 0));
        Some(Port(node, 0))
      }
      Term::Let { pat: Pattern::Tup(args), val, nxt } => {
        let nams = args.iter().map(|arg| if let Pattern::Var(nam) = arg { nam } else { unreachable!() });
        let (main, aux) = self.make_node_list(Tup, args.len());

        let val = self.encode_term(val, main);
        self.link_local(main, val);

        for (nam, aux) in nams.clone().zip(aux.iter()) {
          self.push_scope(nam, *aux);
        }
        let nxt = self.encode_term(nxt, up);
        for (nam, aux) in nams.rev().zip(aux.iter().rev()) {
          self.pop_scope(nam, *aux);
        }
=======
          Some(Port(if_, 2))
        }
        // A dup becomes a dup node too. Ports:
        // - 0: points to the value projected.
        // - 1: points to the occurrence of the first variable.
        // - 2: points to the occurrence of the second variable.
        // core: & val ~ {lab fst snd} (val not necessarily main port)
        Term::Dup { fst, snd, val, nxt, tag } => {
          let dup = self.inet.new_node(Dup { lab: self.labels.dup.generate(tag).unwrap() });

          let val = self.encode_term(val, Port(dup, 0));
          self.link_local(Port(dup, 0), val);

          self.push_scope(fst, Port(dup, 1));
          self.push_scope(snd, Port(dup, 2));
          let nxt = self.encode_term(nxt, up);
          self.pop_scope(snd, Port(dup, 2));
          self.pop_scope(fst, Port(dup, 1));

          nxt
        }
        Term::Var { nam } => {
          // We assume this variable to be valid, bound and correctly scoped.
          // This pass must be done before.
          debug_assert!(
            self.scope.contains_key(nam),
            "Unbound variable {nam}. Expected this check to be already done"
          );
          let var_stack = &self.scope[nam];
          let cur_var = *var_stack.last().unwrap();
          let (declare_port, use_port) = self.vars.get_mut(cur_var).unwrap();
          debug_assert!(use_port.is_none(), "Variable {nam} used more than once");
          self.inet.link(up, *declare_port);
          *use_port = Some(up);
          Some(*declare_port)
        }
        Term::Lnk { nam } => {
          self.global_vars.entry(nam.clone()).or_default().1 = up;
          None
        }
        // core: @def_id
        Term::Ref { nam: def_name } => {
          let node = self.inet.new_node(Ref { def_name: def_name.clone() });
          self.inet.link(Port(node, 1), Port(node, 2));
          self.inet.link(up, Port(node, 0));
          Some(Port(node, 0))
        }
        Term::Let { pat: Pattern::Tup(box Pattern::Var(l_nam), box Pattern::Var(r_nam)), val, nxt } => {
          let dup = self.inet.new_node(Tup);

          let val = self.encode_term(val, Port(dup, 0));
          self.link_local(Port(dup, 0), val);

          self.push_scope(l_nam, Port(dup, 1));
          self.push_scope(r_nam, Port(dup, 2));
          let nxt = self.encode_term(nxt, up);
          self.pop_scope(r_nam, Port(dup, 2));
          self.pop_scope(l_nam, Port(dup, 1));
>>>>>>> 2e9b3d39

          nxt
        }
        Term::Let { pat: Pattern::Var(None), val, nxt } => {
          let nod = self.inet.new_node(Era);
          let val = self.encode_term(val, Port(nod, 0));

          self.link_local(Port(nod, 0), val);

<<<<<<< HEAD
        self.encode_term(nxt, up)
      }
      Term::Let { .. } => unreachable!(), // Removed in earlier pass
      Term::Sup { tag, els } => {
        let lab = self.labels.dup.generate(tag).unwrap();
        let (main, aux) = self.make_node_list(Dup { lab }, els.len());

        for (el, aux) in els.iter().zip(aux) {
          let el = self.encode_term(el, aux);
          self.link_local(aux, el);
        }

        Some(main)
      }
      Term::Era => {
        let era = self.inet.new_node(Era);
        self.inet.link(Port(era, 1), Port(era, 2));
        Some(Port(era, 0))
      }
      // core: #val
      Term::Num { val } => {
        let node = self.inet.new_node(Num { val: *val });
        // This representation only has nodes of arity 2, so we connect the two aux ports that are not used.
        self.inet.link(Port(node, 1), Port(node, 2));
        Some(Port(node, 0))
      }
      Term::Str { .. } => unreachable!(), // Removed in desugar str
      Term::Lst { .. } => unreachable!(), // Removed in desugar list
      // core: & fst ~ <op snd ret>
      Term::Opx { op, fst, snd } => {
        let opx = self.inet.new_node(Op2 { opr: op.to_hvmc_label() });
=======
          self.encode_term(nxt, up)
        }
        Term::Let { .. } => unreachable!(), // Removed in earlier pass
        Term::Sup { tag, fst, snd } => {
          let sup = self.inet.new_node(Dup { lab: self.labels.dup.generate(tag).unwrap() });

          let fst = self.encode_term(fst, Port(sup, 1));
          self.link_local(Port(sup, 1), fst);

          let snd = self.encode_term(snd, Port(sup, 2));
          self.link_local(Port(sup, 2), snd);

          Some(Port(sup, 0))
        }
        Term::Era => {
          let era = self.inet.new_node(Era);
          self.inet.link(Port(era, 1), Port(era, 2));
          Some(Port(era, 0))
        }
        // core: #val
        Term::Num { val } => {
          let node = self.inet.new_node(Num { val: *val });
          // This representation only has nodes of arity 2, so we connect the two aux ports that are not used.
          self.inet.link(Port(node, 1), Port(node, 2));
          Some(Port(node, 0))
        }
        Term::Str { .. } => unreachable!(), // Removed in desugar str
        Term::Lst { .. } => unreachable!(), // Removed in desugar list
        // core: & fst ~ <op snd ret>
        Term::Opx { op, fst, snd } => {
          let opx = self.inet.new_node(Op2 { opr: op.to_hvmc_label() });
>>>>>>> 2e9b3d39

          let fst_port = self.encode_term(fst, Port(opx, 0));
          self.link_local(Port(opx, 0), fst_port);

          let snd_port = self.encode_term(snd, Port(opx, 1));
          self.link_local(Port(opx, 1), snd_port);

<<<<<<< HEAD
        Some(Port(opx, 2))
      }
      Term::Tup { els } => {
        let (main, aux) = self.make_node_list(Tup, els.len());
        for (el, aux) in els.iter().zip(aux.iter()) {
          let el = self.encode_term(el, *aux);
          self.link_local(*aux, el);
        }

        Some(main)
=======
          Some(Port(opx, 2))
        }
        Term::Tup { fst, snd } => {
          let tup = self.inet.new_node(Tup);

          let fst = self.encode_term(fst, Port(tup, 1));
          self.link_local(Port(tup, 1), fst);

          let snd = self.encode_term(snd, Port(tup, 2));
          self.link_local(Port(tup, 2), snd);

          Some(Port(tup, 0))
        }
        Term::Err => unreachable!(),
>>>>>>> 2e9b3d39
      }
    })
  }

  fn push_scope(&mut self, name: &Option<Name>, decl_port: Port) {
    if let Some(name) = name {
      self.scope.entry(name.clone()).or_default().push(self.vars.len());
      self.vars.push((decl_port, None));
    }
  }

  fn pop_scope(&mut self, name: &Option<Name>, decl_port: Port) {
    if let Some(name) = name {
      self.scope.get_mut(name).unwrap().pop().unwrap();
    } else {
      let era = self.inet.new_node(Era);
      self.inet.link(decl_port, Port(era, 0));
      self.inet.link(Port(era, 1), Port(era, 2));
    }
  }

  fn link_local(&mut self, ptr_a: Port, ptr_b: Option<Port>) {
    if let Some(ptr_b) = ptr_b {
      self.inet.link(ptr_a, ptr_b);
    }
  }

  /// Adds a list-like tree of nodes of the same kind to the inet.
  /// Doesn't attach this tree to anything
  fn make_node_list(&mut self, kind: NodeKind, num_ports: usize) -> (Port, Vec<Port>) {
    debug_assert!(num_ports >= 2);
    let nodes: Vec<_> = (0 .. num_ports - 1).map(|_| self.inet.new_node(kind.clone())).collect();

    let mut up = Some(Port(nodes[0], 2));
    for &node in nodes.iter().skip(1) {
      self.link_local(Port(node, 0), up);
      up = Some(Port(node, 2));
    }

    let main_port = Port(nodes[0], 0);
    let mut aux_ports = nodes.iter().map(|n| Port(*n, 1)).collect::<Vec<_>>();
    aux_ports.push(Port(*nodes.last().unwrap(), 2));
    (main_port, aux_ports)
  }
}

impl Op {
  pub fn to_hvmc_label(self) -> hvmc::ops::Op {
    use hvmc::ops::Op as RtOp;
    match self {
      Op::ADD => RtOp::Add,
      Op::SUB => RtOp::Sub,
      Op::MUL => RtOp::Mul,
      Op::DIV => RtOp::Div,
      Op::MOD => RtOp::Mod,
      Op::EQ => RtOp::Eq,
      Op::NE => RtOp::Ne,
      Op::LT => RtOp::Lt,
      Op::GT => RtOp::Gt,
      Op::LTE => RtOp::Lte,
      Op::GTE => RtOp::Gte,
      Op::AND => RtOp::And,
      Op::OR => RtOp::Or,
      Op::XOR => RtOp::Xor,
      Op::LSH => RtOp::Lsh,
      Op::RSH => RtOp::Rsh,
      Op::NOT => RtOp::Not,
    }
  }
}

#[derive(Debug, Default)]
pub struct Labels {
  pub con: LabelGenerator,
  pub dup: LabelGenerator,
}

#[derive(Debug, Default)]
pub struct LabelGenerator {
  pub next: u32,
  pub name_to_label: HashMap<Name, u32>,
  pub label_to_name: HashMap<u32, Name>,
}

impl LabelGenerator {
  // If some tag and new generate a new label, otherwise return the generated label.
  // If none use the implicit label counter.
  fn generate(&mut self, tag: &Tag) -> Option<u32> {
    let mut unique = || {
      let lab = self.next;
      self.next += 1;
      lab
    };
    match tag {
      Tag::Named(name) => match self.name_to_label.entry(name.clone()) {
        Entry::Occupied(e) => Some(*e.get()),
        Entry::Vacant(e) => {
          let lab = unique();
          self.label_to_name.insert(lab, name.clone());
          Some(*e.insert(lab))
        }
      },
      Tag::Numeric(lab) => Some(*lab),
      Tag::Auto => Some(unique()),
      Tag::Static => None,
    }
  }

  pub fn to_tag(&self, label: Option<u32>) -> Tag {
    match label {
      Some(label) => match self.label_to_name.get(&label) {
        Some(name) => Tag::Named(name.clone()),
        None => Tag::Numeric(label),
      },
      None => Tag::Static,
    }
  }

  fn finish(&mut self) {
    self.next = u32::MAX;
    self.name_to_label.clear();
  }
}<|MERGE_RESOLUTION|>--- conflicted
+++ resolved
@@ -68,41 +68,6 @@
   /// `global_vars` has the same information for global lambdas. Must be linked outside this function.
   /// Expects variables to be affine, refs to be stored as Refs and all names to be bound.
   fn encode_term(&mut self, term: &Term, up: Port) -> Option<Port> {
-<<<<<<< HEAD
-    match term {
-      // A lambda becomes to a con node. Ports:
-      // - 0: points to where the lambda occurs.
-      // - 1: points to the lambda variable.
-      // - 2: points to the lambda body.
-      // core: (var_use bod)
-      Term::Lam { tag, nam, bod } => {
-        let fun = self.inet.new_node(Con { lab: self.labels.con.generate(tag) });
-
-        self.push_scope(nam, Port(fun, 1));
-        let bod = self.encode_term(bod, Port(fun, 2));
-        self.pop_scope(nam, Port(fun, 1));
-        self.link_local(Port(fun, 2), bod);
-
-        Some(Port(fun, 0))
-      }
-      // core: (var_use bod)
-      Term::Chn { tag, nam, bod } => {
-        let fun = self.inet.new_node(Con { lab: self.labels.con.generate(tag) });
-        if let Some(nam) = nam {
-          self.global_vars.entry(nam.clone()).or_default().0 = Port(fun, 1);
-        }
-        let bod = self.encode_term(bod, Port(fun, 2));
-        self.link_local(Port(fun, 2), bod);
-        Some(Port(fun, 0))
-      }
-      // An application becomes to a con node too. Ports:
-      // - 0: points to the function being applied.
-      // - 1: points to the function's argument.
-      // - 2: points to where the application occurs.
-      // core: & fun ~ (arg ret) (fun not necessarily main port)
-      Term::App { tag, fun, arg } => {
-        let app = self.inet.new_node(Con { lab: self.labels.con.generate(tag) });
-=======
     stacker::maybe_grow(1024 * 32, 1024 * 1024, move || {
       match term {
         // A lambda becomes to a con node. Ports:
@@ -123,7 +88,9 @@
         // core: (var_use bod)
         Term::Chn { tag, nam, bod } => {
           let fun = self.inet.new_node(Con { lab: self.labels.con.generate(tag) });
-          self.global_vars.entry(nam.clone()).or_default().0 = Port(fun, 1);
+          if let Some(nam) = nam {
+            self.global_vars.entry(nam.clone()).or_default().0 = Port(fun, 1);
+          }
           let bod = self.encode_term(bod, Port(fun, 2));
           self.link_local(Port(fun, 2), bod);
           Some(Port(fun, 0))
@@ -135,7 +102,6 @@
         // core: & fun ~ (arg ret) (fun not necessarily main port)
         Term::App { tag, fun, arg } => {
           let app = self.inet.new_node(Con { lab: self.labels.con.generate(tag) });
->>>>>>> 2e9b3d39
 
           let fun = self.encode_term(fun, Port(app, 0));
           self.link_local(Port(app, 0), fun);
@@ -168,95 +134,32 @@
           let succ = self.encode_term(succ, Port(sel, 2));
           self.link_local(Port(sel, 2), succ);
 
-<<<<<<< HEAD
-        Some(Port(if_, 2))
-      }
-      // A dup becomes a dup node too. Ports for dups of size 2:
-      // - 0: points to the value projected.
-      // - 1: points to the occurrence of the first variable.
-      // - 2: points to the occurrence of the second variable.
-      // core: & val ~ {lab fst snd} (val not necessarily main port)
-      // Dups with more than 2 variables become a list-like node tree of n-1 nodes.
-      // All the nodes of a dup tree have the same label.
-      // `@x dup #i {x0 x1 x2 x3}; A` => `({i x0 {i x1 {i x2 x3}}} A)`
-      Term::Dup { tag, bnd, val, nxt } => {
-        let lab = self.labels.dup.generate(tag).unwrap();
-        let (main, aux) = self.make_node_list(Dup { lab }, bnd.len());
-
-        let val = self.encode_term(val, main);
-        self.link_local(main, val);
-
-        for (bnd, aux) in bnd.iter().zip(aux.iter()) {
-          self.push_scope(bnd, *aux);
-        }
-
-        let nxt = self.encode_term(nxt, up);
-
-        for (bnd, aux) in bnd.iter().rev().zip(aux.iter().rev()) {
-          self.pop_scope(bnd, *aux);
-        }
-
-        nxt
-      }
-      Term::Var { nam } => {
-        // We assume this variable to be valid, bound and correctly scoped.
-        // This pass must be done before.
-        debug_assert!(
-          self.scope.contains_key(nam),
-          "Unbound variable {nam}. Expected this check to be already done"
-        );
-        let var_stack = &self.scope[nam];
-        let cur_var = *var_stack.last().unwrap();
-        let (declare_port, use_port) = self.vars.get_mut(cur_var).unwrap();
-        debug_assert!(use_port.is_none(), "Variable {nam} used more than once");
-        self.inet.link(up, *declare_port);
-        *use_port = Some(up);
-        Some(*declare_port)
-      }
-      Term::Lnk { nam } => {
-        self.global_vars.entry(nam.clone()).or_default().1 = up;
-        None
-      }
-      // core: @def_id
-      Term::Ref { nam: def_name } => {
-        let node = self.inet.new_node(Ref { def_name: def_name.clone() });
-        self.inet.link(Port(node, 1), Port(node, 2));
-        self.inet.link(up, Port(node, 0));
-        Some(Port(node, 0))
-      }
-      Term::Let { pat: Pattern::Tup(args), val, nxt } => {
-        let nams = args.iter().map(|arg| if let Pattern::Var(nam) = arg { nam } else { unreachable!() });
-        let (main, aux) = self.make_node_list(Tup, args.len());
-
-        let val = self.encode_term(val, main);
-        self.link_local(main, val);
-
-        for (nam, aux) in nams.clone().zip(aux.iter()) {
-          self.push_scope(nam, *aux);
-        }
-        let nxt = self.encode_term(nxt, up);
-        for (nam, aux) in nams.rev().zip(aux.iter().rev()) {
-          self.pop_scope(nam, *aux);
-        }
-=======
           Some(Port(if_, 2))
         }
-        // A dup becomes a dup node too. Ports:
+        // A dup becomes a dup node too. Ports for dups of size 2:
         // - 0: points to the value projected.
         // - 1: points to the occurrence of the first variable.
         // - 2: points to the occurrence of the second variable.
         // core: & val ~ {lab fst snd} (val not necessarily main port)
-        Term::Dup { fst, snd, val, nxt, tag } => {
-          let dup = self.inet.new_node(Dup { lab: self.labels.dup.generate(tag).unwrap() });
-
-          let val = self.encode_term(val, Port(dup, 0));
-          self.link_local(Port(dup, 0), val);
-
-          self.push_scope(fst, Port(dup, 1));
-          self.push_scope(snd, Port(dup, 2));
+        // Dups with more than 2 variables become a list-like node tree of n-1 nodes.
+        // All the nodes of a dup tree have the same label.
+        // `@x dup #i {x0 x1 x2 x3}; A` => `({i x0 {i x1 {i x2 x3}}} A)`
+        Term::Dup { tag, bnd, val, nxt } => {
+          let lab = self.labels.dup.generate(tag).unwrap();
+          let (main, aux) = self.make_node_list(Dup { lab }, bnd.len());
+
+          let val = self.encode_term(val, main);
+          self.link_local(main, val);
+
+          for (bnd, aux) in bnd.iter().zip(aux.iter()) {
+            self.push_scope(bnd, *aux);
+          }
+
           let nxt = self.encode_term(nxt, up);
-          self.pop_scope(snd, Port(dup, 2));
-          self.pop_scope(fst, Port(dup, 1));
+
+          for (bnd, aux) in bnd.iter().rev().zip(aux.iter().rev()) {
+            self.pop_scope(bnd, *aux);
+          }
 
           nxt
         }
@@ -286,18 +189,20 @@
           self.inet.link(up, Port(node, 0));
           Some(Port(node, 0))
         }
-        Term::Let { pat: Pattern::Tup(box Pattern::Var(l_nam), box Pattern::Var(r_nam)), val, nxt } => {
-          let dup = self.inet.new_node(Tup);
-
-          let val = self.encode_term(val, Port(dup, 0));
-          self.link_local(Port(dup, 0), val);
-
-          self.push_scope(l_nam, Port(dup, 1));
-          self.push_scope(r_nam, Port(dup, 2));
+        Term::Let { pat: Pattern::Tup(args), val, nxt } => {
+          let nams = args.iter().map(|arg| if let Pattern::Var(nam) = arg { nam } else { unreachable!() });
+          let (main, aux) = self.make_node_list(Tup, args.len());
+
+          let val = self.encode_term(val, main);
+          self.link_local(main, val);
+
+          for (nam, aux) in nams.clone().zip(aux.iter()) {
+            self.push_scope(nam, *aux);
+          }
           let nxt = self.encode_term(nxt, up);
-          self.pop_scope(r_nam, Port(dup, 2));
-          self.pop_scope(l_nam, Port(dup, 1));
->>>>>>> 2e9b3d39
+          for (nam, aux) in nams.rev().zip(aux.iter().rev()) {
+            self.pop_scope(nam, *aux);
+          }
 
           nxt
         }
@@ -307,52 +212,19 @@
 
           self.link_local(Port(nod, 0), val);
 
-<<<<<<< HEAD
-        self.encode_term(nxt, up)
-      }
-      Term::Let { .. } => unreachable!(), // Removed in earlier pass
-      Term::Sup { tag, els } => {
-        let lab = self.labels.dup.generate(tag).unwrap();
-        let (main, aux) = self.make_node_list(Dup { lab }, els.len());
-
-        for (el, aux) in els.iter().zip(aux) {
-          let el = self.encode_term(el, aux);
-          self.link_local(aux, el);
-        }
-
-        Some(main)
-      }
-      Term::Era => {
-        let era = self.inet.new_node(Era);
-        self.inet.link(Port(era, 1), Port(era, 2));
-        Some(Port(era, 0))
-      }
-      // core: #val
-      Term::Num { val } => {
-        let node = self.inet.new_node(Num { val: *val });
-        // This representation only has nodes of arity 2, so we connect the two aux ports that are not used.
-        self.inet.link(Port(node, 1), Port(node, 2));
-        Some(Port(node, 0))
-      }
-      Term::Str { .. } => unreachable!(), // Removed in desugar str
-      Term::Lst { .. } => unreachable!(), // Removed in desugar list
-      // core: & fst ~ <op snd ret>
-      Term::Opx { op, fst, snd } => {
-        let opx = self.inet.new_node(Op2 { opr: op.to_hvmc_label() });
-=======
           self.encode_term(nxt, up)
         }
         Term::Let { .. } => unreachable!(), // Removed in earlier pass
-        Term::Sup { tag, fst, snd } => {
-          let sup = self.inet.new_node(Dup { lab: self.labels.dup.generate(tag).unwrap() });
-
-          let fst = self.encode_term(fst, Port(sup, 1));
-          self.link_local(Port(sup, 1), fst);
-
-          let snd = self.encode_term(snd, Port(sup, 2));
-          self.link_local(Port(sup, 2), snd);
-
-          Some(Port(sup, 0))
+        Term::Sup { tag, els } => {
+          let lab = self.labels.dup.generate(tag).unwrap();
+          let (main, aux) = self.make_node_list(Dup { lab }, els.len());
+
+          for (el, aux) in els.iter().zip(aux) {
+            let el = self.encode_term(el, aux);
+            self.link_local(aux, el);
+          }
+
+          Some(main)
         }
         Term::Era => {
           let era = self.inet.new_node(Era);
@@ -371,7 +243,6 @@
         // core: & fst ~ <op snd ret>
         Term::Opx { op, fst, snd } => {
           let opx = self.inet.new_node(Op2 { opr: op.to_hvmc_label() });
->>>>>>> 2e9b3d39
 
           let fst_port = self.encode_term(fst, Port(opx, 0));
           self.link_local(Port(opx, 0), fst_port);
@@ -379,33 +250,18 @@
           let snd_port = self.encode_term(snd, Port(opx, 1));
           self.link_local(Port(opx, 1), snd_port);
 
-<<<<<<< HEAD
-        Some(Port(opx, 2))
-      }
-      Term::Tup { els } => {
-        let (main, aux) = self.make_node_list(Tup, els.len());
-        for (el, aux) in els.iter().zip(aux.iter()) {
-          let el = self.encode_term(el, *aux);
-          self.link_local(*aux, el);
-        }
-
-        Some(main)
-=======
           Some(Port(opx, 2))
         }
-        Term::Tup { fst, snd } => {
-          let tup = self.inet.new_node(Tup);
-
-          let fst = self.encode_term(fst, Port(tup, 1));
-          self.link_local(Port(tup, 1), fst);
-
-          let snd = self.encode_term(snd, Port(tup, 2));
-          self.link_local(Port(tup, 2), snd);
-
-          Some(Port(tup, 0))
+        Term::Tup { els } => {
+          let (main, aux) = self.make_node_list(Tup, els.len());
+          for (el, aux) in els.iter().zip(aux.iter()) {
+            let el = self.encode_term(el, *aux);
+            self.link_local(*aux, el);
+          }
+
+          Some(main)
         }
         Term::Err => unreachable!(),
->>>>>>> 2e9b3d39
       }
     })
   }
