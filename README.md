--- conflicted
+++ resolved
@@ -106,56 +106,12 @@
 (5, λ#str x ('H', ('e', ('l', ('l', ('o', x))))))
 ```
 
-<<<<<<< HEAD
 Characters are delimited by `'` `'` and support Unicode escape sequences. They have a numeric value associated with them.
-=======
-### Tagged Lambdas
-
-Similarly to dups and sups, lambdas and applications can have labels too.  
-For example, data types can be encoded as tagged lambdas:
-```rs
-// data Bool = T | F
-T = λ#Bool t λ#Bool f t
-F = λ#Bool t λ#Bool f f
-
-// data List = (Cons x xs) | Nil
-Cons = λx λxs λ#List c λ#List n (#List.Cons.xs (#List.Cons.x c x) xs)
-Nil  =        λ#List c λ#List n n
-```
-
-When encoding the pattern matching, the application can then use the same label:
-
-```rs
-// not = λbool match bool { T: (F) F: (T) } 
-not = λbool (#Bool bool F T)
->>>>>>> 3f5372a9
 ```
 main = '\u4242'
 ```
 
-<<<<<<< HEAD
 Characters are delimited by `'` `'` and support Unicode escape sequences. They have a numeric value associated with them.
-=======
-The tagged lambda and applications are compiled to `dup` `inet` nodes with different tag values for each label. This allows for different commutation rules, check [HVM-Core](https://github.com/HigherOrderCO/hvm-core/tree/main#language) to learn more about it.
-
-### *limitations:
-- The function must not be recursive
-- There must not be labels in common between the function and what you want to vectorize over
-
-## Compilation of Terms to HVM-core
-
-How terms are compiled into interaction net nodes?
-
-HVM-Core has a bunch of useful nodes to write IC programs.
-Every node contains one `main` port `0` and two `auxiliary` ports, `1` and `2`.
-
-There are 6 kinds of nodes, Erased, Constructor, Reference, Number, Operation and Match.
-
-A lambda `λx x` compiles into a Constructor node.
-An application `((λx x) (λx x))` also compiles into a Constructor node.
-We differentiate then by using the ports.
-
->>>>>>> 3f5372a9
 ```
 main = '\u4242'
 ```
